--- conflicted
+++ resolved
@@ -1,11 +1,7 @@
 {
   "name": "chartjs-chart-geo",
   "description": "Chart.js module for charting maps",
-<<<<<<< HEAD
-  "version": "4.2.4-extend-1",
-=======
-  "version": "4.2.6",
->>>>>>> 52a9f3df
+  "version": "4.2.6-extend-1",
   "author": {
     "name": "Samuel Gratzl",
     "email": "sam@sgratzl.com",
